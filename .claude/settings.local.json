{
  "permissions": {
    "allow": [
      "Bash(npm start)",
      "Bash(node:*)",
      "Bash(del cleanup_koGloss.js test_json.js update_koGloss.js)",
      "Bash(rm:*)",
      "Bash(npx prisma migrate:*)",
      "Bash(taskkill:*)",
      "Bash(npm run dev:*)",
      "Bash(curl:*)",
      "Bash(npm run:*)",
      "Bash(npm install:*)",
      "Bash(del update_wrong_answer_cards.js)",
      "Bash(cmd /c:*)",
      "Bash(powershell:*)",
      "Bash(set PORT=3001)",
      "Bash(npx prisma generate:*)",
      "Bash(npx prisma:*)",
      "Bash(del nul)",
      "Bash(del servernul)",
      "Bash(git add:*)",
<<<<<<< HEAD
      "Bash(timeout:*)"
=======
      "Bash(del temp_check_frozen.js temp_fix_frozen_24h.js)"
>>>>>>> 9759bf5e
    ],
    "deny": [],
    "defaultMode": "acceptEdits"
  }
}<|MERGE_RESOLUTION|>--- conflicted
+++ resolved
@@ -20,11 +20,8 @@
       "Bash(del nul)",
       "Bash(del servernul)",
       "Bash(git add:*)",
-<<<<<<< HEAD
-      "Bash(timeout:*)"
-=======
-      "Bash(del temp_check_frozen.js temp_fix_frozen_24h.js)"
->>>>>>> 9759bf5e
+      "Bash(timeout:*)",
+      "Bash(git checkout:*)"
     ],
     "deny": [],
     "defaultMode": "acceptEdits"
